/*
 * Copyright (c) 2009, 2010, 2011, 2012 Nicira, Inc.
 *
 * Licensed under the Apache License, Version 2.0 (the "License");
 * you may not use this file except in compliance with the License.
 * You may obtain a copy of the License at:
 *
 *     http://www.apache.org/licenses/LICENSE-2.0
 *
 * Unless required by applicable law or agreed to in writing, software
 * distributed under the License is distributed on an "AS IS" BASIS,
 * WITHOUT WARRANTIES OR CONDITIONS OF ANY KIND, either express or implied.
 * See the License for the specific language governing permissions and
 * limitations under the License.
 */

#ifndef ODP_UTIL_H
#define ODP_UTIL_H 1

#include <stdbool.h>
#include <stddef.h>
#include <stdint.h>
#include <string.h>
#include <linux/openvswitch.h>
#include "hash.h"
#include "openflow/openflow.h"
#include "util.h"

struct ds;
struct flow;
struct nlattr;
struct ofpbuf;
struct simap;

#define OVSP_NONE ((uint16_t) -1)

static inline uint16_t
ofp_port_to_odp_port(uint16_t ofp_port)
{
    switch (ofp_port) {
    case OFPP_LOCAL:
        return OVSP_LOCAL;
    case OFPP_NONE:
        return OVSP_NONE;
    default:
        return ofp_port;
    }
}

static inline uint16_t
odp_port_to_ofp_port(uint16_t odp_port)
{
    switch (odp_port) {
    case OVSP_LOCAL:
        return OFPP_LOCAL;
    case OVSP_NONE:
        return OFPP_NONE;
    default:
        return odp_port;
    }
}

void format_odp_actions(struct ds *, const struct nlattr *odp_actions,
                        size_t actions_len);
int odp_actions_from_string(const char *, const struct simap *port_names,
                            struct ofpbuf *odp_actions);

/* The maximum number of bytes that odp_flow_key_from_flow() appends to a
 * buffer.  This is the upper bound on the length of a nlattr-formatted flow
 * key that ovs-vswitchd fully understands.
 *
 * OVS doesn't insist that ovs-vswitchd and the datapath have exactly the same
 * idea of a flow, so therefore this value isn't necessarily an upper bound on
 * the length of a flow key that the datapath can pass to ovs-vswitchd.
 *
 * The longest nlattr-formatted flow key appended by odp_flow_key_from_flow()
 * would be:
 *
 *                         struct  pad  nl hdr  total
 *                         ------  ---  ------  -----
 *  OVS_KEY_ATTR_PRIORITY      4    --     4      8
 *  OVS_KEY_ATTR_TUN_ID        8    --     4     12
 *  OVS_KEY_ATTR_IN_PORT       4    --     4      8
 *  OVS_KEY_ATTR_ETHERNET     12    --     4     16
 *  OVS_KEY_ATTR_ETHERTYPE     2     2     4      8  (outer VLAN ethertype)
 *  OVS_KEY_ATTR_8021Q         4    --     4      8
 *  OVS_KEY_ATTR_ENCAP         0    --     4      4  (VLAN encapsulation)
 *  OVS_KEY_ATTR_ETHERTYPE     2     2     4      8  (inner VLAN ethertype)
 *  OVS_KEY_ATTR_IPV6         40    --     4     44
 *  OVS_KEY_ATTR_ICMPV6        2     2     4      8
 *  OVS_KEY_ATTR_ND           28    --     4     32
 *  OVS_KEY_ATTR_TUNNEL       20    --     4     24
 *  -------------------------------------------------
<<<<<<< HEAD
 *  total                                       176
 *
 * We include some slack space in case the calculation isn't quite right or we
 * add another field and forget to adjust this value.
=======
 *  total                                       180
>>>>>>> 90935ad8
 */
#define ODPUTIL_FLOW_KEY_BYTES 180

/* A buffer with sufficient size and alignment to hold an nlattr-formatted flow
 * key.  An array of "struct nlattr" might not, in theory, be sufficiently
 * aligned because it only contains 16-bit types. */
struct odputil_keybuf {
    uint32_t keybuf[DIV_ROUND_UP(ODPUTIL_FLOW_KEY_BYTES, 4)];
};

void odp_flow_key_format(const struct nlattr *, size_t, struct ds *);
int odp_flow_key_from_string(const char *s, const struct simap *port_names,
                             struct ofpbuf *);

void odp_flow_key_from_flow(struct ofpbuf *, const struct flow *);

uint32_t odp_flow_key_hash(const struct nlattr *, size_t);

/* How well a kernel-provided flow key (a sequence of OVS_KEY_ATTR_*
 * attributes) matches OVS userspace expectations.
 *
 * These values are arranged so that greater values are "more important" than
 * lesser ones.  In particular, a single flow key can fit the descriptions for
 * both ODP_FIT_TOO_LITTLE and ODP_FIT_TOO_MUCH.  Such a key is treated as
 * ODP_FIT_TOO_LITTLE. */
enum odp_key_fitness {
    ODP_FIT_PERFECT,            /* The key had exactly the fields we expect. */
    ODP_FIT_TOO_MUCH,           /* The key had fields we don't understand. */
    ODP_FIT_TOO_LITTLE,         /* The key lacked fields we expected to see. */
    ODP_FIT_ERROR,              /* The key was invalid. */
};
enum odp_key_fitness odp_flow_key_to_flow(const struct nlattr *, size_t,
                                          struct flow *);
const char *odp_key_fitness_to_string(enum odp_key_fitness);

void commit_odp_actions(const struct flow *, struct flow *base,
                        struct ofpbuf *odp_actions);

/* ofproto-dpif interface.
 *
 * The following types and functions are logically part of ofproto-dpif.
 * ofproto-dpif puts values of these types into the flows that it installs in
 * the kernel datapath, though, so ovs-dpctl needs to interpret them so that
 * it can print flows in a more human-readable manner. */

enum user_action_cookie_type {
    USER_ACTION_COOKIE_UNSPEC,
    USER_ACTION_COOKIE_SFLOW,        /* Packet for sFlow sampling. */
    USER_ACTION_COOKIE_SLOW_PATH     /* Userspace must process this flow. */
};

/* user_action_cookie is passed as argument to OVS_ACTION_ATTR_USERSPACE.
 * Since it is passed to kernel as u64, its size has to be 8 bytes. */
union user_action_cookie {
    uint16_t type;              /* enum user_action_cookie_type. */

    struct {
        uint16_t type;          /* USER_ACTION_COOKIE_SFLOW. */
        ovs_be16 vlan_tci;      /* Destination VLAN TCI. */
        uint32_t output;        /* SFL_FLOW_SAMPLE_TYPE 'output' value. */
    } sflow;

    struct {
        uint16_t type;          /* USER_ACTION_COOKIE_SLOW_PATH. */
        uint16_t unused;
        uint32_t reason;        /* enum slow_path_reason. */
    } slow_path;
};
BUILD_ASSERT_DECL(sizeof(union user_action_cookie) == 8);

size_t odp_put_userspace_action(uint32_t pid,
                                const union user_action_cookie *,
                                struct ofpbuf *odp_actions);

/* Reasons why a subfacet might not be fast-pathable. */
enum slow_path_reason {
    /* These reasons are mutually exclusive. */
    SLOW_CFM = 1 << 0,          /* CFM packets need per-packet processing. */
    SLOW_LACP = 1 << 1,         /* LACP packets need per-packet processing. */
    SLOW_STP = 1 << 2,          /* STP packets need per-packet processing. */
    SLOW_IN_BAND = 1 << 3,      /* In-band control needs every packet. */

    /* Mutually exclusive with SLOW_CFM, SLOW_LACP, SLOW_STP.
     * Could possibly appear with SLOW_IN_BAND. */
    SLOW_CONTROLLER = 1 << 4,   /* Packets must go to OpenFlow controller. */

    /* This can appear on its own, or, theoretically at least, along with any
     * other combination of reasons. */
    SLOW_MATCH = 1 << 5,        /* Datapath can't match specifically enough. */
};

#endif /* odp-util.h */<|MERGE_RESOLUTION|>--- conflicted
+++ resolved
@@ -91,16 +91,12 @@
  *  OVS_KEY_ATTR_ND           28    --     4     32
  *  OVS_KEY_ATTR_TUNNEL       20    --     4     24
  *  -------------------------------------------------
-<<<<<<< HEAD
- *  total                                       176
+ *  total                                       1806
  *
  * We include some slack space in case the calculation isn't quite right or we
  * add another field and forget to adjust this value.
-=======
- *  total                                       180
->>>>>>> 90935ad8
  */
-#define ODPUTIL_FLOW_KEY_BYTES 180
+#define ODPUTIL_FLOW_KEY_BYTES 200
 
 /* A buffer with sufficient size and alignment to hold an nlattr-formatted flow
  * key.  An array of "struct nlattr" might not, in theory, be sufficiently
