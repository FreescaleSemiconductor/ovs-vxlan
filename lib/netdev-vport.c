/*
 * Copyright (c) 2010, 2011, 2012 Nicira, Inc.
 *
 * Licensed under the Apache License, Version 2.0 (the "License");
 * you may not use this file except in compliance with the License.
 * You may obtain a copy of the License at:
 *
 *     http://www.apache.org/licenses/LICENSE-2.0
 *
 * Unless required by applicable law or agreed to in writing, software
 * distributed under the License is distributed on an "AS IS" BASIS,
 * WITHOUT WARRANTIES OR CONDITIONS OF ANY KIND, either express or implied.
 * See the License for the specific language governing permissions and
 * limitations under the License.
 */

#include <config.h>

#include "netdev-vport.h"

#include <errno.h>
#include <fcntl.h>
#include <sys/socket.h>
#include <linux/openvswitch.h>
#include <linux/rtnetlink.h>
#include <net/if.h>
#include <sys/ioctl.h>

#include "byte-order.h"
#include "daemon.h"
#include "dirs.h"
#include "dpif-linux.h"
#include "hash.h"
#include "hmap.h"
#include "list.h"
#include "netdev-linux.h"
#include "netdev-provider.h"
#include "netlink.h"
#include "netlink-notifier.h"
#include "netlink-socket.h"
#include "ofpbuf.h"
#include "openvswitch/tunnel.h"
#include "packets.h"
#include "route-table.h"
#include "shash.h"
#include "socket-util.h"
#include "unaligned.h"
#include "vlog.h"

VLOG_DEFINE_THIS_MODULE(netdev_vport);

struct netdev_dev_vport {
    struct netdev_dev netdev_dev;
    struct ofpbuf *options;
    int dp_ifindex;             /* -1 if unknown. */
    uint32_t port_no;           /* UINT32_MAX if unknown. */
    unsigned int change_seq;
};

struct netdev_vport {
    struct netdev netdev;
};

struct vport_class {
    enum ovs_vport_type type;
    struct netdev_class netdev_class;
    int (*parse_config)(const char *name, const char *type,
                        const struct smap *args, struct ofpbuf *options);
    int (*unparse_config)(const char *name, const char *type,
                          const struct nlattr *options, size_t options_len,
                          struct smap *args);
};

static struct vlog_rate_limit rl = VLOG_RATE_LIMIT_INIT(5, 20);

static int netdev_vport_create(const struct netdev_class *, const char *,
                               struct netdev_dev **);
static void netdev_vport_poll_notify(const struct netdev *);
static int tnl_port_config_from_nlattr(const struct nlattr *options,
                                       size_t options_len,
                                       struct nlattr *a[OVS_TUNNEL_ATTR_MAX + 1]);

static const char *netdev_vport_get_tnl_iface(const struct netdev *netdev);

static bool
is_vport_class(const struct netdev_class *class)
{
    return class->create == netdev_vport_create;
}

static const struct vport_class *
vport_class_cast(const struct netdev_class *class)
{
    assert(is_vport_class(class));
    return CONTAINER_OF(class, struct vport_class, netdev_class);
}

static struct netdev_dev_vport *
netdev_dev_vport_cast(const struct netdev_dev *netdev_dev)
{
    assert(is_vport_class(netdev_dev_get_class(netdev_dev)));
    return CONTAINER_OF(netdev_dev, struct netdev_dev_vport, netdev_dev);
}

static struct netdev_vport *
netdev_vport_cast(const struct netdev *netdev)
{
    struct netdev_dev *netdev_dev = netdev_get_dev(netdev);
    assert(is_vport_class(netdev_dev_get_class(netdev_dev)));
    return CONTAINER_OF(netdev, struct netdev_vport, netdev);
}

/* If 'netdev' is a vport netdev, returns an ofpbuf that contains Netlink
 * options to include in OVS_VPORT_ATTR_OPTIONS for configuring that vport.
 * Otherwise returns NULL. */
const struct ofpbuf *
netdev_vport_get_options(const struct netdev *netdev)
{
    const struct netdev_dev *dev = netdev_get_dev(netdev);

    return (is_vport_class(netdev_dev_get_class(dev))
            ? netdev_dev_vport_cast(dev)->options
            : NULL);
}

enum ovs_vport_type
netdev_vport_get_vport_type(const struct netdev *netdev)
{
    const struct netdev_dev *dev = netdev_get_dev(netdev);
    const struct netdev_class *class = netdev_dev_get_class(dev);

    return (is_vport_class(class) ? vport_class_cast(class)->type
            : class == &netdev_internal_class ? OVS_VPORT_TYPE_INTERNAL
            : (class == &netdev_linux_class ||
               class == &netdev_tap_class) ? OVS_VPORT_TYPE_NETDEV
            : OVS_VPORT_TYPE_UNSPEC);
}

static const char *
get_maybe_ipsec_tunnel_type(const struct dpif_linux_vport *vport,
                            const char *plain_type, const char *ipsec_type)
{
    struct nlattr *a[OVS_TUNNEL_ATTR_MAX + 1];
    uint32_t flags;

    if (tnl_port_config_from_nlattr(vport->options, vport->options_len, a)) {
        VLOG_WARN_RL(&rl, "dp%d: cannot parse options for port `%s' (type %u)",
                     vport->dp_ifindex, vport->name,
                     (unsigned int) vport->type);
        return "unknown";
    }

    flags = nl_attr_get_u32(a[OVS_TUNNEL_ATTR_FLAGS]);
    return flags & TNL_F_IPSEC ? ipsec_type : plain_type;
}

const char *
netdev_vport_get_netdev_type(const struct dpif_linux_vport *vport)
{
    switch (vport->type) {
    case OVS_VPORT_TYPE_UNSPEC:
        break;

    case OVS_VPORT_TYPE_NETDEV:
        return "system";

    case OVS_VPORT_TYPE_INTERNAL:
        return "internal";

    case OVS_VPORT_TYPE_PATCH:
        return "patch";

    case OVS_VPORT_TYPE_GRE:
        return get_maybe_ipsec_tunnel_type(vport, "gre", "ipsec_gre");

    case OVS_VPORT_TYPE_CAPWAP:
        return "capwap";

    case OVS_VPORT_TYPE_VXLAN:
        return get_maybe_ipsec_tunnel_type(vport, "vxlan", "ipsec_vxlan");

    case __OVS_VPORT_TYPE_MAX:
        break;
    }

    VLOG_WARN_RL(&rl, "dp%d: port `%s' has unsupported type %u",
                 vport->dp_ifindex, vport->name, (unsigned int) vport->type);
    return "unknown";
}

static int
netdev_vport_create(const struct netdev_class *netdev_class, const char *name,
                    struct netdev_dev **netdev_devp)
{
    struct netdev_dev_vport *dev;

    dev = xmalloc(sizeof *dev);
    netdev_dev_init(&dev->netdev_dev, name, netdev_class);
    dev->options = NULL;
    dev->dp_ifindex = -1;
    dev->port_no = UINT32_MAX;
    dev->change_seq = 1;

    *netdev_devp = &dev->netdev_dev;
    route_table_register();

    return 0;
}

static void
netdev_vport_destroy(struct netdev_dev *netdev_dev_)
{
    struct netdev_dev_vport *netdev_dev = netdev_dev_vport_cast(netdev_dev_);

    ofpbuf_delete(netdev_dev->options);
    route_table_unregister();
    free(netdev_dev);
}

static int
netdev_vport_open(struct netdev_dev *netdev_dev_, struct netdev **netdevp)
{
    struct netdev_vport *netdev;

    netdev = xmalloc(sizeof *netdev);
    netdev_init(&netdev->netdev, netdev_dev_);

    *netdevp = &netdev->netdev;
    return 0;
}

static void
netdev_vport_close(struct netdev *netdev_)
{
    struct netdev_vport *netdev = netdev_vport_cast(netdev_);
    free(netdev);
}

static int
netdev_vport_get_config(struct netdev_dev *dev_, struct smap *args)
{
    const struct netdev_class *netdev_class = netdev_dev_get_class(dev_);
    const struct vport_class *vport_class = vport_class_cast(netdev_class);
    struct netdev_dev_vport *dev = netdev_dev_vport_cast(dev_);
    const char *name = netdev_dev_get_name(dev_);
    int error;

    if (!dev->options) {
        struct dpif_linux_vport reply;
        struct ofpbuf *buf;

        error = dpif_linux_vport_get(name, &reply, &buf);
        if (error) {
            VLOG_ERR_RL(&rl, "%s: vport query failed (%s)",
                        name, strerror(error));
            return error;
        }

        dev->options = ofpbuf_clone_data(reply.options, reply.options_len);
        dev->dp_ifindex = reply.dp_ifindex;
        dev->port_no = reply.port_no;
        ofpbuf_delete(buf);
    }

    error = vport_class->unparse_config(name, netdev_class->type,
                                        dev->options->data,
                                        dev->options->size,
                                        args);
    if (error) {
        VLOG_ERR_RL(&rl, "%s: failed to parse kernel config (%s)",
                    name, strerror(error));
    }
    return error;
}

static int
netdev_vport_set_config(struct netdev_dev *dev_, const struct smap *args)
{
    const struct netdev_class *netdev_class = netdev_dev_get_class(dev_);
    const struct vport_class *vport_class = vport_class_cast(netdev_class);
    struct netdev_dev_vport *dev = netdev_dev_vport_cast(dev_);
    const char *name = netdev_dev_get_name(dev_);
    struct ofpbuf *options;
    int error;

    options = ofpbuf_new(64);
    error = vport_class->parse_config(name, netdev_dev_get_type(dev_),
                                      args, options);
    if (!error
        && (!dev->options
            || options->size != dev->options->size
            || memcmp(options->data, dev->options->data, options->size))) {
        struct dpif_linux_vport vport;

        dpif_linux_vport_init(&vport);
        vport.cmd = OVS_VPORT_CMD_SET;
        vport.name = name;
        vport.options = options->data;
        vport.options_len = options->size;
        error = dpif_linux_vport_transact(&vport, NULL, NULL);
        if (!error || error == ENODEV) {
            /* Either reconfiguration succeeded or this vport is not installed
             * in the kernel (e.g. it hasn't been added to a dpif yet with
             * dpif_port_add()). */
            ofpbuf_delete(dev->options);
            dev->options = options;
            options = NULL;
            error = 0;
        }
    }
    ofpbuf_delete(options);

    return error;
}

static int
netdev_vport_send(struct netdev *netdev, const void *data, size_t size)
{
    struct netdev_dev *dev_ = netdev_get_dev(netdev);
    struct netdev_dev_vport *dev = netdev_dev_vport_cast(dev_);

    if (dev->dp_ifindex == -1) {
        const char *name = netdev_get_name(netdev);
        struct dpif_linux_vport reply;
        struct ofpbuf *buf;
        int error;

        error = dpif_linux_vport_get(name, &reply, &buf);
        if (error) {
            VLOG_ERR_RL(&rl, "%s: failed to query vport for send (%s)",
                        name, strerror(error));
            return error;
        }
        dev->dp_ifindex = reply.dp_ifindex;
        dev->port_no = reply.port_no;
        ofpbuf_delete(buf);
    }

    return dpif_linux_vport_send(dev->dp_ifindex, dev->port_no, data, size);
}

static int
netdev_vport_set_etheraddr(struct netdev *netdev,
                           const uint8_t mac[ETH_ADDR_LEN])
{
    struct dpif_linux_vport vport;
    int error;

    dpif_linux_vport_init(&vport);
    vport.cmd = OVS_VPORT_CMD_SET;
    vport.name = netdev_get_name(netdev);
    vport.address = mac;

    error = dpif_linux_vport_transact(&vport, NULL, NULL);
    if (!error) {
        netdev_vport_poll_notify(netdev);
    }
    return error;
}

static int
netdev_vport_get_etheraddr(const struct netdev *netdev,
                           uint8_t mac[ETH_ADDR_LEN])
{
    struct dpif_linux_vport reply;
    struct ofpbuf *buf;
    int error;

    error = dpif_linux_vport_get(netdev_get_name(netdev), &reply, &buf);
    if (!error) {
        if (reply.address) {
            memcpy(mac, reply.address, ETH_ADDR_LEN);
        } else {
            error = EOPNOTSUPP;
        }
        ofpbuf_delete(buf);
    }
    return error;
}

/* Copies 'src' into 'dst', performing format conversion in the process.
 *
 * 'src' is allowed to be misaligned. */
static void
netdev_stats_from_ovs_vport_stats(struct netdev_stats *dst,
                                  const struct ovs_vport_stats *src)
{
    dst->rx_packets = get_unaligned_u64(&src->rx_packets);
    dst->tx_packets = get_unaligned_u64(&src->tx_packets);
    dst->rx_bytes = get_unaligned_u64(&src->rx_bytes);
    dst->tx_bytes = get_unaligned_u64(&src->tx_bytes);
    dst->rx_errors = get_unaligned_u64(&src->rx_errors);
    dst->tx_errors = get_unaligned_u64(&src->tx_errors);
    dst->rx_dropped = get_unaligned_u64(&src->rx_dropped);
    dst->tx_dropped = get_unaligned_u64(&src->tx_dropped);
    dst->multicast = 0;
    dst->collisions = 0;
    dst->rx_length_errors = 0;
    dst->rx_over_errors = 0;
    dst->rx_crc_errors = 0;
    dst->rx_frame_errors = 0;
    dst->rx_fifo_errors = 0;
    dst->rx_missed_errors = 0;
    dst->tx_aborted_errors = 0;
    dst->tx_carrier_errors = 0;
    dst->tx_fifo_errors = 0;
    dst->tx_heartbeat_errors = 0;
    dst->tx_window_errors = 0;
}

/* Copies 'src' into 'dst', performing format conversion in the process. */
static void
netdev_stats_to_ovs_vport_stats(struct ovs_vport_stats *dst,
                                const struct netdev_stats *src)
{
    dst->rx_packets = src->rx_packets;
    dst->tx_packets = src->tx_packets;
    dst->rx_bytes = src->rx_bytes;
    dst->tx_bytes = src->tx_bytes;
    dst->rx_errors = src->rx_errors;
    dst->tx_errors = src->tx_errors;
    dst->rx_dropped = src->rx_dropped;
    dst->tx_dropped = src->tx_dropped;
}

int
netdev_vport_get_stats(const struct netdev *netdev, struct netdev_stats *stats)
{
    struct dpif_linux_vport reply;
    struct ofpbuf *buf;
    int error;

    error = dpif_linux_vport_get(netdev_get_name(netdev), &reply, &buf);
    if (error) {
        return error;
    } else if (!reply.stats) {
        ofpbuf_delete(buf);
        return EOPNOTSUPP;
    }

    netdev_stats_from_ovs_vport_stats(stats, reply.stats);

    ofpbuf_delete(buf);

    return 0;
}

int
netdev_vport_set_stats(struct netdev *netdev, const struct netdev_stats *stats)
{
    struct ovs_vport_stats rtnl_stats;
    struct dpif_linux_vport vport;
    int err;

    netdev_stats_to_ovs_vport_stats(&rtnl_stats, stats);

    dpif_linux_vport_init(&vport);
    vport.cmd = OVS_VPORT_CMD_SET;
    vport.name = netdev_get_name(netdev);
    vport.stats = &rtnl_stats;

    err = dpif_linux_vport_transact(&vport, NULL, NULL);

    /* If the vport layer doesn't know about the device, that doesn't mean it
     * doesn't exist (after all were able to open it when netdev_open() was
     * called), it just means that it isn't attached and we'll be getting
     * stats a different way. */
    if (err == ENODEV) {
        err = EOPNOTSUPP;
    }

    return err;
}

static int
netdev_vport_get_drv_info(const struct netdev *netdev, struct smap *smap)
{
    const char *iface = netdev_vport_get_tnl_iface(netdev);

    if (iface) {
        struct netdev *egress_netdev;

        smap_add(smap, "tunnel_egress_iface", iface);

        if (!netdev_open(iface, "system", &egress_netdev)) {
            smap_add(smap, "tunnel_egress_iface_carrier",
                     netdev_get_carrier(egress_netdev) ? "up" : "down");
            netdev_close(egress_netdev);
        }
    }

    return 0;
}

static int
netdev_vport_update_flags(struct netdev *netdev OVS_UNUSED,
                        enum netdev_flags off, enum netdev_flags on OVS_UNUSED,
                        enum netdev_flags *old_flagsp)
{
    if (off & (NETDEV_UP | NETDEV_PROMISC)) {
        return EOPNOTSUPP;
    }

    *old_flagsp = NETDEV_UP | NETDEV_PROMISC;
    return 0;
}

static unsigned int
netdev_vport_change_seq(const struct netdev *netdev)
{
    return netdev_dev_vport_cast(netdev_get_dev(netdev))->change_seq;
}

static void
netdev_vport_run(void)
{
    route_table_run();
}

static void
netdev_vport_wait(void)
{
    route_table_wait();
}

/* get_tnl_iface() implementation. */
static const char *
netdev_vport_get_tnl_iface(const struct netdev *netdev)
{
    struct nlattr *a[OVS_TUNNEL_ATTR_MAX + 1];
    ovs_be32 route;
    struct netdev_dev_vport *ndv;
    static char name[IFNAMSIZ];

    ndv = netdev_dev_vport_cast(netdev_get_dev(netdev));
    if (tnl_port_config_from_nlattr(ndv->options->data, ndv->options->size,
                                    a)) {
        return NULL;
    }
    route = nl_attr_get_be32(a[OVS_TUNNEL_ATTR_DST_IPV4]);

    if (route_table_get_name(route, name)) {
        return name;
    }

    return NULL;
}

/* Helper functions. */

static void
netdev_vport_poll_notify(const struct netdev *netdev)
{
    struct netdev_dev_vport *ndv;

    ndv = netdev_dev_vport_cast(netdev_get_dev(netdev));

    ndv->change_seq++;
    if (!ndv->change_seq) {
        ndv->change_seq++;
    }
}

/* Code specific to individual vport types. */

static void
set_key(const struct smap *args, const char *name, uint16_t type,
        struct ofpbuf *options)
{
    const char *s;

    s = smap_get(args, name);
    if (!s) {
        s = smap_get(args, "key");
        if (!s) {
            s = "0";
        }
    }

    if (!strcmp(s, "flow")) {
        /* This is the default if no attribute is present. */
    } else {
        nl_msg_put_be64(options, type, htonll(strtoull(s, NULL, 0)));
    }
}

static int
parse_tunnel_config(const char *name, const char *type,
                    const struct smap *args, struct ofpbuf *options)
{
<<<<<<< HEAD
    bool supports_csum;
    bool is_ipsec;
    struct shash_node *node;
=======
    bool is_gre = false;
    bool is_ipsec = false;
    struct smap_node *node;
>>>>>>> 539d1fa7
    bool ipsec_mech_set = false;
    ovs_be32 daddr = htonl(0);
    ovs_be32 saddr = htonl(0);
    uint32_t flags;

    supports_csum = !strcmp(type, "gre") || !strcmp(type, "ipsec_gre");
    is_ipsec = !strncmp(type, "ipsec_", 6);

    flags = TNL_F_DF_DEFAULT | TNL_F_PMTUD | TNL_F_HDR_CACHE;
    if (is_ipsec) {
        flags |= TNL_F_IPSEC;
        flags &= ~TNL_F_HDR_CACHE;
    }

    SMAP_FOR_EACH (node, args) {
        if (!strcmp(node->key, "remote_ip")) {
            struct in_addr in_addr;
            if (lookup_ip(node->value, &in_addr)) {
                VLOG_WARN("%s: bad %s 'remote_ip'", name, type);
            } else {
                daddr = in_addr.s_addr;
            }
        } else if (!strcmp(node->key, "local_ip")) {
            struct in_addr in_addr;
            if (lookup_ip(node->value, &in_addr)) {
                VLOG_WARN("%s: bad %s 'local_ip'", name, type);
            } else {
                saddr = in_addr.s_addr;
            }
        } else if (!strcmp(node->key, "tos")) {
            if (!strcmp(node->value, "inherit")) {
                flags |= TNL_F_TOS_INHERIT;
            } else {
                char *endptr;
                int tos;
                tos = strtol(node->value, &endptr, 0);
                if (*endptr == '\0') {
                    nl_msg_put_u8(options, OVS_TUNNEL_ATTR_TOS, tos);
                }
            }
        } else if (!strcmp(node->key, "ttl")) {
            if (!strcmp(node->value, "inherit")) {
                flags |= TNL_F_TTL_INHERIT;
            } else {
                nl_msg_put_u8(options, OVS_TUNNEL_ATTR_TTL, atoi(node->value));
            }
<<<<<<< HEAD
        } else if (!strcmp(node->name, "csum") && supports_csum) {
            if (!strcmp(node->data, "true")) {
=======
        } else if (!strcmp(node->key, "csum") && is_gre) {
            if (!strcmp(node->value, "true")) {
>>>>>>> 539d1fa7
                flags |= TNL_F_CSUM;
            }
        } else if (!strcmp(node->key, "df_inherit")) {
            if (!strcmp(node->value, "true")) {
                flags |= TNL_F_DF_INHERIT;
            }
        } else if (!strcmp(node->key, "df_default")) {
            if (!strcmp(node->value, "false")) {
                flags &= ~TNL_F_DF_DEFAULT;
            }
        } else if (!strcmp(node->key, "pmtud")) {
            if (!strcmp(node->value, "false")) {
                flags &= ~TNL_F_PMTUD;
            }
        } else if (!strcmp(node->key, "header_cache")) {
            if (!strcmp(node->value, "false")) {
                flags &= ~TNL_F_HDR_CACHE;
            }
        } else if (!strcmp(node->key, "peer_cert") && is_ipsec) {
            if (smap_get(args, "certificate")) {
                ipsec_mech_set = true;
            } else {
                const char *use_ssl_cert;

                /* If the "use_ssl_cert" is true, then "certificate" and
                 * "private_key" will be pulled from the SSL table.  The
                 * use of this option is strongly discouraged, since it
                 * will like be removed when multiple SSL configurations
                 * are supported by OVS.
                 */
                use_ssl_cert = smap_get(args, "use_ssl_cert");
                if (!use_ssl_cert || strcmp(use_ssl_cert, "true")) {
                    VLOG_ERR("%s: 'peer_cert' requires 'certificate' argument",
                             name);
                    return EINVAL;
                }
                ipsec_mech_set = true;
            }
        } else if (!strcmp(node->key, "psk") && is_ipsec) {
            ipsec_mech_set = true;
        } else if (is_ipsec
                && (!strcmp(node->key, "certificate")
                    || !strcmp(node->key, "private_key")
                    || !strcmp(node->key, "use_ssl_cert"))) {
            /* Ignore options not used by the netdev. */
        } else if (!strcmp(node->key, "key") ||
                   !strcmp(node->key, "in_key") ||
                   !strcmp(node->key, "out_key")) {
            /* Handled separately below. */
        } else {
            VLOG_WARN("%s: unknown %s argument '%s'", name, type, node->key);
        }
    }

    if (is_ipsec) {
        char *file_name = xasprintf("%s/%s", ovs_rundir(),
                "ovs-monitor-ipsec.pid");
        pid_t pid = read_pidfile(file_name);
        free(file_name);
        if (pid < 0) {
            VLOG_ERR("%s: IPsec requires the ovs-monitor-ipsec daemon",
                     name);
            return EINVAL;
        }

        if (smap_get(args, "peer_cert") && smap_get(args, "psk")) {
            VLOG_ERR("%s: cannot define both 'peer_cert' and 'psk'", name);
            return EINVAL;
        }

        if (!ipsec_mech_set) {
            VLOG_ERR("%s: IPsec requires an 'peer_cert' or psk' argument",
                     name);
            return EINVAL;
        }
    }

    set_key(args, "in_key", OVS_TUNNEL_ATTR_IN_KEY, options);
    set_key(args, "out_key", OVS_TUNNEL_ATTR_OUT_KEY, options);

    if (!daddr) {
        VLOG_ERR("%s: %s type requires valid 'remote_ip' argument",
                 name, type);
        return EINVAL;
    }
    nl_msg_put_be32(options, OVS_TUNNEL_ATTR_DST_IPV4, daddr);

    if (saddr) {
        if (ip_is_multicast(daddr)) {
            VLOG_WARN("%s: remote_ip is multicast, ignoring local_ip", name);
        } else {
            nl_msg_put_be32(options, OVS_TUNNEL_ATTR_SRC_IPV4, saddr);
        }
    }

    nl_msg_put_u32(options, OVS_TUNNEL_ATTR_FLAGS, flags);

    return 0;
}

static int
tnl_port_config_from_nlattr(const struct nlattr *options, size_t options_len,
                            struct nlattr *a[OVS_TUNNEL_ATTR_MAX + 1])
{
    static const struct nl_policy ovs_tunnel_policy[] = {
        [OVS_TUNNEL_ATTR_FLAGS] = { .type = NL_A_U32 },
        [OVS_TUNNEL_ATTR_DST_IPV4] = { .type = NL_A_BE32 },
        [OVS_TUNNEL_ATTR_SRC_IPV4] = { .type = NL_A_BE32, .optional = true },
        [OVS_TUNNEL_ATTR_IN_KEY] = { .type = NL_A_BE64, .optional = true },
        [OVS_TUNNEL_ATTR_OUT_KEY] = { .type = NL_A_BE64, .optional = true },
        [OVS_TUNNEL_ATTR_TOS] = { .type = NL_A_U8, .optional = true },
        [OVS_TUNNEL_ATTR_TTL] = { .type = NL_A_U8, .optional = true },
    };
    struct ofpbuf buf;

    ofpbuf_use_const(&buf, options, options_len);
    if (!nl_policy_parse(&buf, 0, ovs_tunnel_policy,
                         a, ARRAY_SIZE(ovs_tunnel_policy))) {
        return EINVAL;
    }
    return 0;
}

static uint64_t
get_be64_or_zero(const struct nlattr *a)
{
    return a ? ntohll(nl_attr_get_be64(a)) : 0;
}

static int
unparse_tunnel_config(const char *name OVS_UNUSED, const char *type OVS_UNUSED,
                      const struct nlattr *options, size_t options_len,
                      struct smap *args)
{
    struct nlattr *a[OVS_TUNNEL_ATTR_MAX + 1];
    ovs_be32 daddr;
    uint32_t flags;
    int error;

    error = tnl_port_config_from_nlattr(options, options_len, a);
    if (error) {
        return error;
    }

    flags = nl_attr_get_u32(a[OVS_TUNNEL_ATTR_FLAGS]);
    if (!(flags & TNL_F_HDR_CACHE) == !(flags & TNL_F_IPSEC)) {
        smap_add(args, "header_cache",
                 flags & TNL_F_HDR_CACHE ? "true" : "false");
    }

    daddr = nl_attr_get_be32(a[OVS_TUNNEL_ATTR_DST_IPV4]);
    smap_add_format(args, "remote_ip", IP_FMT, IP_ARGS(&daddr));

    if (a[OVS_TUNNEL_ATTR_SRC_IPV4]) {
        ovs_be32 saddr = nl_attr_get_be32(a[OVS_TUNNEL_ATTR_SRC_IPV4]);
        smap_add_format(args, "local_ip", IP_FMT, IP_ARGS(&saddr));
    }

    if (!a[OVS_TUNNEL_ATTR_IN_KEY] && !a[OVS_TUNNEL_ATTR_OUT_KEY]) {
        smap_add(args, "key", "flow");
    } else {
        uint64_t in_key = get_be64_or_zero(a[OVS_TUNNEL_ATTR_IN_KEY]);
        uint64_t out_key = get_be64_or_zero(a[OVS_TUNNEL_ATTR_OUT_KEY]);

        if (in_key && in_key == out_key) {
            smap_add_format(args, "key", "%"PRIu64, in_key);
        } else {
            if (!a[OVS_TUNNEL_ATTR_IN_KEY]) {
                smap_add(args, "in_key", "flow");
            } else if (in_key) {
                smap_add_format(args, "in_key", "%"PRIu64, in_key);
            }

            if (!a[OVS_TUNNEL_ATTR_OUT_KEY]) {
                smap_add(args, "out_key", "flow");
            } else if (out_key) {
                smap_add_format(args, "out_key", "%"PRIu64, out_key);
            }
        }
    }

    if (flags & TNL_F_TTL_INHERIT) {
        smap_add(args, "tos", "inherit");
    } else if (a[OVS_TUNNEL_ATTR_TTL]) {
        int ttl = nl_attr_get_u8(a[OVS_TUNNEL_ATTR_TTL]);
        smap_add_format(args, "tos", "%d", ttl);
    }

    if (flags & TNL_F_TOS_INHERIT) {
        smap_add(args, "tos", "inherit");
    } else if (a[OVS_TUNNEL_ATTR_TOS]) {
        int tos = nl_attr_get_u8(a[OVS_TUNNEL_ATTR_TOS]);
        smap_add_format(args, "tos", "0x%x", tos);
    }

    if (flags & TNL_F_CSUM) {
        smap_add(args, "csum", "true");
    }
    if (flags & TNL_F_DF_INHERIT) {
        smap_add(args, "df_inherit", "true");
    }
    if (!(flags & TNL_F_DF_DEFAULT)) {
        smap_add(args, "df_default", "false");
    }
    if (!(flags & TNL_F_PMTUD)) {
        smap_add(args, "pmtud", "false");
    }

    return 0;
}

static int
parse_patch_config(const char *name, const char *type OVS_UNUSED,
                   const struct smap *args, struct ofpbuf *options)
{
    const char *peer;

    peer = smap_get(args, "peer");
    if (!peer) {
        VLOG_ERR("%s: patch type requires valid 'peer' argument", name);
        return EINVAL;
    }

    if (smap_count(args) > 1) {
        VLOG_ERR("%s: patch type takes only a 'peer' argument", name);
        return EINVAL;
    }

    if (strlen(peer) >= IFNAMSIZ) {
        VLOG_ERR("%s: patch 'peer' arg too long", name);
        return EINVAL;
    }

    if (!strcmp(name, peer)) {
        VLOG_ERR("%s: patch peer must not be self", name);
        return EINVAL;
    }

    nl_msg_put_string(options, OVS_PATCH_ATTR_PEER, peer);

    return 0;
}

static int
unparse_patch_config(const char *name OVS_UNUSED, const char *type OVS_UNUSED,
                     const struct nlattr *options, size_t options_len,
                     struct smap *args)
{
    static const struct nl_policy ovs_patch_policy[] = {
        [OVS_PATCH_ATTR_PEER] = { .type = NL_A_STRING,
                               .max_len = IFNAMSIZ,
                               .optional = false }
    };

    struct nlattr *a[ARRAY_SIZE(ovs_patch_policy)];
    struct ofpbuf buf;

    ofpbuf_use_const(&buf, options, options_len);
    if (!nl_policy_parse(&buf, 0, ovs_patch_policy,
                         a, ARRAY_SIZE(ovs_patch_policy))) {
        return EINVAL;
    }

    smap_add(args, "peer", nl_attr_get_string(a[OVS_PATCH_ATTR_PEER]));
    return 0;
}

#define VPORT_FUNCTIONS(GET_STATUS)                         \
    NULL,                                                   \
    netdev_vport_run,                                       \
    netdev_vport_wait,                                      \
                                                            \
    netdev_vport_create,                                    \
    netdev_vport_destroy,                                   \
    netdev_vport_get_config,                                \
    netdev_vport_set_config,                                \
                                                            \
    netdev_vport_open,                                      \
    netdev_vport_close,                                     \
                                                            \
    NULL,                       /* listen */                \
    NULL,                       /* recv */                  \
    NULL,                       /* recv_wait */             \
    NULL,                       /* drain */                 \
                                                            \
    netdev_vport_send,          /* send */                  \
    NULL,                       /* send_wait */             \
                                                            \
    netdev_vport_set_etheraddr,                             \
    netdev_vport_get_etheraddr,                             \
    NULL,                       /* get_mtu */               \
    NULL,                       /* set_mtu */               \
    NULL,                       /* get_ifindex */           \
    NULL,                       /* get_carrier */           \
    NULL,                       /* get_carrier_resets */    \
    NULL,                       /* get_miimon */            \
    netdev_vport_get_stats,                                 \
    netdev_vport_set_stats,                                 \
                                                            \
    NULL,                       /* get_features */          \
    NULL,                       /* set_advertisements */    \
                                                            \
    NULL,                       /* set_policing */          \
    NULL,                       /* get_qos_types */         \
    NULL,                       /* get_qos_capabilities */  \
    NULL,                       /* get_qos */               \
    NULL,                       /* set_qos */               \
    NULL,                       /* get_queue */             \
    NULL,                       /* set_queue */             \
    NULL,                       /* delete_queue */          \
    NULL,                       /* get_queue_stats */       \
    NULL,                       /* dump_queues */           \
    NULL,                       /* dump_queue_stats */      \
                                                            \
    NULL,                       /* get_in4 */               \
    NULL,                       /* set_in4 */               \
    NULL,                       /* get_in6 */               \
    NULL,                       /* add_router */            \
    NULL,                       /* get_next_hop */          \
    GET_STATUS,                                             \
    NULL,                       /* arp_lookup */            \
                                                            \
    netdev_vport_update_flags,                              \
                                                            \
    netdev_vport_change_seq

void
netdev_vport_register(void)
{
    static const struct vport_class vport_classes[] = {
        { OVS_VPORT_TYPE_GRE,
          { "gre", VPORT_FUNCTIONS(netdev_vport_get_drv_info) },
          parse_tunnel_config, unparse_tunnel_config },

        { OVS_VPORT_TYPE_GRE,
          { "ipsec_gre", VPORT_FUNCTIONS(netdev_vport_get_drv_info) },
          parse_tunnel_config, unparse_tunnel_config },

        { OVS_VPORT_TYPE_CAPWAP,
          { "capwap", VPORT_FUNCTIONS(netdev_vport_get_drv_info) },
          parse_tunnel_config, unparse_tunnel_config },

        { OVS_VPORT_TYPE_VXLAN,
          { "vxlan", VPORT_FUNCTIONS(netdev_vport_get_drv_info) },
          parse_tunnel_config, unparse_tunnel_config },

        { OVS_VPORT_TYPE_VXLAN,
          { "vxlan_ipsec", VPORT_FUNCTIONS(netdev_vport_get_drv_info) },
          parse_tunnel_config, unparse_tunnel_config },

        { OVS_VPORT_TYPE_PATCH,
          { "patch", VPORT_FUNCTIONS(NULL) },
          parse_patch_config, unparse_patch_config }
    };

    int i;

    for (i = 0; i < ARRAY_SIZE(vport_classes); i++) {
        netdev_register_provider(&vport_classes[i].netdev_class);
    }
}<|MERGE_RESOLUTION|>--- conflicted
+++ resolved
@@ -591,15 +591,9 @@
 parse_tunnel_config(const char *name, const char *type,
                     const struct smap *args, struct ofpbuf *options)
 {
-<<<<<<< HEAD
     bool supports_csum;
     bool is_ipsec;
     struct shash_node *node;
-=======
-    bool is_gre = false;
-    bool is_ipsec = false;
-    struct smap_node *node;
->>>>>>> 539d1fa7
     bool ipsec_mech_set = false;
     ovs_be32 daddr = htonl(0);
     ovs_be32 saddr = htonl(0);
@@ -646,13 +640,8 @@
             } else {
                 nl_msg_put_u8(options, OVS_TUNNEL_ATTR_TTL, atoi(node->value));
             }
-<<<<<<< HEAD
         } else if (!strcmp(node->name, "csum") && supports_csum) {
             if (!strcmp(node->data, "true")) {
-=======
-        } else if (!strcmp(node->key, "csum") && is_gre) {
-            if (!strcmp(node->value, "true")) {
->>>>>>> 539d1fa7
                 flags |= TNL_F_CSUM;
             }
         } else if (!strcmp(node->key, "df_inherit")) {
